--- conflicted
+++ resolved
@@ -13,11 +13,8 @@
 import warnings
 import toml
 from pathlib import Path
-<<<<<<< HEAD
 import math
 from itertools import product
-=======
->>>>>>> e152a319
 
 
 def get_jd(filename):
@@ -1341,13 +1338,9 @@
     return
 
 
-<<<<<<< HEAD
 def make_lstbin_config_file(
     config, outdir: str, bl_chunk_size: int | None = None
 ) -> int:
-=======
-def make_lstbin_config_file(config, outdir: str) -> int:
->>>>>>> e152a319
     # This must be a TOML file that specifies how to construct the LSTbin file-config
     lstconfig = config["FILE_CFG"]
 
@@ -1363,17 +1356,12 @@
         print(f"{flist[0].parent.name}: {len(flist)}")
 
     matched_files = lstconfig.get_matched_files()
-<<<<<<< HEAD
-
-=======
->>>>>>> e152a319
     lst_file_config = lstconfig.create_config(matched_files)
 
     lstbin_config_file = Path(outdir) / "file-config.h5"
 
     lst_file_config.write(lstbin_config_file)
 
-<<<<<<< HEAD
     # Split up the baselines into chunks that will be LST-binned together.
     # This is just to save on RAM.
     if bl_chunk_size is None:
@@ -1384,9 +1372,6 @@
     n_bl_chunks = int(math.ceil(len(lst_file_config.antpairs) / bl_chunk_size))
 
     return lstbin_config_file, len(lst_file_config.matched_files), n_bl_chunks
-=======
-    return lstbin_config_file, len(lst_file_config.matched_files)
->>>>>>> e152a319
 
 
 def build_lstbin_makeflow_from_config(
@@ -1431,13 +1416,9 @@
 
     # Also write a YAML version of just the parameters, to be used to run
     # the notebook.
-<<<<<<< HEAD
     cfg_opts = config["LSTAVG_OPTS"]
     # Interpolate the parameters
     cfg_opts = {k: get_config_entry(config, "LSTAVG_OPTS", k) for k in cfg_opts}
-=======
-    cfg_opts = toml.load(config_file)["LSTAVG_OPTS"]
->>>>>>> e152a319
     lstavg_config = outdir / "lstavg-config.toml"
     with open(lstavg_config, "w") as fl:
         toml.dump(cfg_opts, fl)
@@ -1481,7 +1462,6 @@
         base_mem, base_cpu, mail_user, default_queue, batch_system
     )
 
-<<<<<<< HEAD
     bl_chunk_size = get_config_entry(
         config, "LSTBIN_OPTS", "bl_chunk_size", required=False
     )
@@ -1489,9 +1469,6 @@
     lstbin_config_file, nfiles, nbl_chunks = make_lstbin_config_file(
         config, outdir, bl_chunk_size=bl_chunk_size
     )
-=======
-    lstbin_config_file, nfiles = make_lstbin_config_file(config, outdir)
->>>>>>> e152a319
     config["LSTBIN_OPTS"]["lstconf"] = str(lstbin_config_file.absolute())
 
     if not parallelize:
@@ -1536,11 +1513,7 @@
                 config["LSTBIN_OPTS"]["output_blchnk_select"] = str(bl_chunk)
 
             # make outfile list
-<<<<<<< HEAD
             outfile = Path(f"{output_file_index:04}.b{bl_chunk:03}.LSTBIN.out")
-=======
-            outfile = Path(f"{output_file_index:04}.LSTBIN.out")
->>>>>>> e152a319
 
             # get args list for lst-binning step
             args = [
