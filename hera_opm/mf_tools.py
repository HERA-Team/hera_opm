# -*- mode: python; coding: utf-8 -*-
# Copyright (c) 2018 The HERA Collaboration
# Licensed under the 2-clause BSD License
"""Module for converting a config file into a makeflow script."""

import os
import re
import time
import gzip
import shutil
import subprocess
import warnings
import glob
import toml
import math


def get_jd(filename):
    """Get the JD from a data file name.

    Parameters
    ----------
    filename : str
        File name. Assumed to follow standard convention where name is
        `zen.xxxxxxx.xxxxx.uv`. If it does not, a warning is issued and
        None is returned.

    Returns
    -------
    str or None
        The integer JD (fractional part truncated). Returns None if
        filename does not match assumed format.

    """
    try:
        m = re.match(r"zen\.([0-9]{7})\.[0-9]{5}\.", filename)
        return m.groups()[0]
    except AttributeError:
        wmsg = f"Unable to figure out the JD associated with {filename}. "
        wmsg += "This may affect chunking and prerequisites."
        warnings.warn(wmsg)
        return None


def _interpolate_config(config, entry):
    """Interpolate entries in the configuration file.

    Parameters
    ----------
    config : dict
        The entries of the processed config file.
    entry : str
        The raw entry in the config file to be processed.

    Returns
    -------
    entry : str
        A config entry that has been interpolated.

    Notes
    -----
    The interpolation will be invoked for strings matching the pattern:
    ${Header:Key} This will match an entry in the config file of the form:
    [Header] Key = value The entry "value" will be returned. If "Key" is not
    found in the parsed config file, an error is raised.

    """
    m = re.match(r"\$\{(.+)\}", str(entry))
    if m is not None:
        value = m.groups()[0]
        header, key = value.split(":")
        try:
            return config[header][key]
        except KeyError:
            raise ValueError(
                "Option {0} under header {1} was not found when "
                "processing config file".format(key, header)
            )
    else:
        return entry


def get_config_entry(
    config, header, item, required=True, interpolate=True, total_length=1, default=None
):
    """Extract a specific entry from config file.

    Parameters
    ----------
    config : dict
        Entries of a config file that has already been processed.
    header : str
        The entry in a config file to get the item of, e.g., 'OMNICAL'.
    item : str
        The attribute to retreive, e.g., 'mem'.
    required : bool
        Whether the attribute is required or not. If required and not present,
        an error is raised. Default is True.
    interpolate : bool
        Whether to interpolate the entry with an option found elsewhere in the
        config file. Interpolation is triggered by a string with the template
        "${header:item}". If the corresponding key is not defined in that part
        of the config file, an error is raised. Default is True.
    total_length : int, optional
        If this parameter is in ["stride_length", "chunk_size"],
        the entry will be further parsed to interpret 'all', and be replaced
        with `total_length`.

    Returns
    -------
    entries : list of str
        List of entries contained in the config file. If item is not present, and
        required is False, None is returned.

    Raises
    ------
    AssertionError
        This error is raised if the specified entry is required but not present.

    """
    try:
        entries = config[header][item]
        if interpolate:
            # if we have a list, interpolate for each element
            if isinstance(entries, list):
                for i, entry in enumerate(entries):
                    entries[i] = _interpolate_config(config, entry)
            else:
                entries = _interpolate_config(config, entries)
        if (item in ["stride_length", "chunk_size"]) and (entries == "all"):
            entries = str(total_length)
        return entries
    except KeyError:
        if not required:
            return default
        else:
            raise AssertionError(
                'Error processing config file: item "{0}" under header "{1}" is '
                "required, but not specified".format(item, header)
            )


def make_outfile_name(obsid, action):
    """Make a list of unique output files names for each stage and polarization.

    Parameters
    ----------
    obsid : str
        The obsid of the file.
    action : str
        The action corresponding to the output name.

    Returns
    -------
    outfiles : list of str
        A list of files that represent output produced for `action`
        corresponding to `obsid`.

    """
    return [f"{obsid}.{action}.out"]


def sort_obsids(obsids, jd=None, return_basenames=False):
    """
    Sort obsids in a given day.

    Parameters
    ----------
    obsids : list or tuple of str
        A list of all obsids to be sorted.
    jd : str, optional
        The Julian date to include in sorted obsids. If not provided, includes
        all obsids regardless of day.
    return_basenames : bool, optional
        Whether to return only basenames of paths of obsids. Default is False.
        If False, return full path as given in input.

    Returns
    -------
    sortd_obsids : list of str
        Obsids (basename or absolute path), sorted by filename for given Julian day.
    """
    if jd is None:
        jd = ""
    # need to get just the filename, and just ones on the same day
    keys = [
        os.path.basename(os.path.abspath(o))
        for o in obsids
        if jd in os.path.basename(os.path.abspath(o))
    ]
    to_sort = list(zip(keys, range(len(obsids))))
    temp = sorted(to_sort, key=lambda obs: obs[0])
    argsort = [obs[1] for obs in temp]

    sorted_obsids = [obsids[i] for i in argsort]
    if return_basenames:
        sorted_obsids = [os.path.basename(obsid) for obsid in sorted_obsids]

    return sorted_obsids


def make_chunk_list(
    obsid,
    action,
    obsids,
    chunk_size=None,
    time_centered=None,
    stride_length=None,
    collect_stragglers=None,
    return_outfiles=False,
):
    """
    Make a list of neighbors in time for prereqs.

    Parameters
    ----------
    obsid : str
        The obsid of the current file.
    action : str
        The action corresponding to the prereqs.
    obsids : list of str
        A list of all obsids for the given day; uses this list (sorted) to
        define neighbors
    chunk_size : str
        Number of obsids to include in the list. If set to the
        string "all", then all neighbors from that JD are added. Default is "1"
        (just the obsid).
    time_centered : bool, optional
        Whether the provided obsid should be in the center of the chunk.
        If True (default), returns (n_chunk - 1) // 2 on either side of obsid.
        If n_chunk is even, there will be one more obsid on the left.
        If False, returns original obsid _and_ (chunk_size - 1) following.
    stride_length : str, optional
        Length of the stride. Default is "1".
    collect_stragglers : bool, optional
        When the list of files to work on is not divided evenly by the
        combination of stride_length and n_chunk, this option specifies
        whether to include the straggler files into the last group (True) or
        treat them as their own small group (False, default).
    return_outfiles : bool, optional
        Whether to return outfile names instead of the obsids themselves.

    Returns
    -------
    chunk_list : list of str
        A list of obsids or files (depending on outfile keyword) for
        time-adjacent neighbors.

    Raises
    ------
    ValueError
        Raised if the specified obsid is not present in the full list, if
        `chunk_size` cannot be parsed as an int, or if `chunk_size`
        is less than 1.

    """
    if time_centered is None:
        time_centered = True
    if chunk_size is None:
        chunk_size = "1"
    if stride_length is None:
        stride_length = "1"
    if collect_stragglers is None:
        collect_stragglers = False
    chunk_list = []

    # extract the integer JD of the current file
    jd = get_jd(obsid)

    # find the neighbors of current obsid in list of obsids
    obsids = sort_obsids(obsids, jd=jd, return_basenames=True)

    try:
        obs_idx = obsids.index(obsid)
    except ValueError:
        raise ValueError("obsid {} not found in list of obsids".format(obsid))

    if chunk_size == "all":
        i0 = 0
        i1 = len(obsids)
    else:
        # assume we got an integer as a string; try to make sense of it
        try:
            chunk_size = int(chunk_size)
        except ValueError:
            raise ValueError("chunk_size must be parsable as an int")
        if chunk_size < 1:
            raise ValueError("chunk_size must be an integer >= 1.")
        # get obsids before and after; make sure we don't have an IndexError
        if time_centered:
            i0 = max(obs_idx - chunk_size // 2, 0)
            i1 = min(obs_idx + (chunk_size + 1) // 2, len(obsids))
        else:
            i0 = obs_idx
            i1 = min(obs_idx + chunk_size, len(obsids))
        if (i1 + int(stride_length) > len(obsids)) and collect_stragglers:
            # Calculate number of obsids that are skipped between strides
            gap = int(stride_length) - chunk_size
            if gap > 0:
                warnings.warn(
                    "Collecting stragglers is incompatible with gaps between "
                    "consecutive strides. Not collecting stragglers..."
                )
            else:
                i1 = len(obsids)

    # build list of obsids
    for i in range(i0, i1):
        chunk_list.append(obsids[i])

    # finalize the names of files
    if return_outfiles:
        chunk_list = [make_outfile_name(of, action)[0] for of in chunk_list]

    return chunk_list


def process_batch_options(
    mem,
    ncpu=None,
    mail_user="youremail@example.org",
    queue="hera",
    batch_system="slurm",
    extra_options=None,
):
    """Form a series of batch options to be passed to makeflow.

    Parameters
    ----------
    mem : str
        Amount of memory to reserve for the task, in MB.
    ncpu : str, optional
        The number of processors to reserve.
    mail_user : str, optional
        The email address to send batch system reports to.
    queue : str, optional
        Name of queue/partition to submit to; defaults to "hera".
    batch_system : str, optional
        The batch system that will be running the makeflow. Must be one of:
        "pbs", "slurm", "htcondor".
    extra_options : str, optional
        Additional batch processing options. These will be passed in as-is, and
        so will be unique for a given batch_system. For example, when using
        slurm, one could use this option to specify "gres=gpu" or something
        similar.

    Returns
    -------
    batch_options : str
        Series of batch options that will be parsed by makeflow; should be
        added to the makeflow file with the syntax:
            "export BATCH_OPTIONS = {batch_options}"

    Raises
    ------
    ValueError
        Raised if batch_system is not a valid option.

    """
    if batch_system is None:
        batch_system = "slurm"
    if batch_system.lower() == "pbs":
        batch_options = "-l vmem={0:d}M,mem={0:d}M".format(mem)
        if ncpu is not None:
            batch_options += ",nodes=1:ppn={:d}".format(ncpu)
        if mail_user is not None:
            batch_options += " -M {}".format(mail_user)
        if queue is not None:
            batch_options += " -q {}".format(queue)
    elif batch_system.lower() == "slurm":
        batch_options = "--mem {:d}M".format(mem)
        if ncpu is not None:
            batch_options += " -n {:d}".format(ncpu)
        if mail_user is not None:
            batch_options += " --mail-user {}".format(mail_user)
        if queue is not None:
            batch_options += " -p {}".format(queue)
    elif batch_system.lower() == "htcondor":
        batch_options = r"request_memory = {0:d} M".format(mem)
        if ncpu is not None:
            batch_options += r" \n request_cpus = {:d}".format(ncpu)
        if mail_user is not None:
            batch_options += r" \n notify_user = {}".format(mail_user)
    else:
        raise ValueError(
            "Unrecognized batch system {}; must be one of: "
            "pbs, slurm".format(batch_system)
        )

    # tack on extra_options
    if extra_options is not None:
        batch_options += " " + extra_options
    return batch_options


def _determine_stride_partitioning(
    obsids,
    stride_length=None,
    chunk_size=None,
    time_centered=None,
    collect_stragglers=None,
):
    """
    Parameters
    ----------
    obsids : list of str
        The list of obsids.
    stride_length : int, optional
        Length of the stride. Default is 1.
    chunk_size : int, optional
        Number of obsids in a chunk. Optional, default is 1.
    time_centered : bool, optional
        Whether to center the obsid and select chunk_size // 2 on either side
        (True, default), or a group starting with the selected obsid (False).
        If `time_centered` is True and `chunk_size` is even, there will be
        one more obsid to the left.
    collect_stragglers : bool, optional
        When the list of files to work on is not divided evenly by the
        combination of stride_length and chunk_size, this option specifies
        whether to include the straggler files into the last group (True) or
        treat them as their own small group (False, default).

    Returns
    -------
    primary_obsids : list of str
        A list of obsids that consist of the "primary" obsids for the current
        action, given the quantities specified. This list contains all obsids
        that will "do work" this action, in the sense that they will run a "do"
        script.
    per_obsid_primary_obsids : list of list of str
        A list of length `len(obsids)` that contains a list of "primary obsids"
        for each entry. It is assumed that these primary obsids must be
        completed for the current action before running the next action in the
        workflow. An obsid may have itself as a primary obsid (e.g., if
        stride_length == 1, then each obsid will have itself, as well as its
        time neighbors, as primary obsids). If `stride_length` and
        `chunk_size` are such that there are obsids that do not belong to
        any group, then the value is an empty list.
    """
    if stride_length is None:
        stride_length = 1
    if chunk_size is None:
        chunk_size = 1
    if time_centered is None:
        time_centered = True
    if collect_stragglers is None:
        collect_stragglers = False
    obsids = sort_obsids(obsids)

    try:
        chunk_size = int(chunk_size)
    except ValueError:
        raise ValueError("chunk_size must be able to be interpreted as an int.")
    try:
        stride_length = int(stride_length)
    except ValueError:
        raise ValueError("stride_length must be able to be interpreted as an int.")
    if type(time_centered) is not bool:
        raise ValueError(
            "time_centered must be a boolean variable. When written into the "
            "config file, do *not* use quotation marks."
        )
    if type(collect_stragglers) is not bool:
        raise ValueError(
            "collect_stragglers must be a boolean variable. When written into "
            "the config file, do *not* use quotation marks."
        )

    primary_obsids = []
    per_obsid_primary_obsids = [[] for i in range(len(obsids))]

    for idx in range(time_centered * (chunk_size // 2), len(obsids), stride_length):
        # Compute the number of remaining obsids to process.
        # We account for the location of the next stride to determine if we
        # should grab straggling obsids.
        if time_centered:
            i0 = max(idx - chunk_size // 2, 0)
            i1 = idx + (chunk_size + 1) // 2
        else:
            i0 = idx
            i1 = idx + chunk_size
        # Check to see if i1 would be past the end of the array. If
        # `collect_stragglers` is True, then we would have broken out of the
        # loop on the iteration previous to the current one. Otherwise we drop
        # the remaining obsids because there are insufficient time neighbors to
        # make a full set.
        if i1 > len(obsids):
            break
        if (i1 + int(stride_length) > len(obsids)) and collect_stragglers:
            # Figure out if any observations that would normally have been skipped
            # will be lumped in by getting all remaining observations.
            gap = stride_length - chunk_size
            if gap > 0:
                warnings.warn(
                    "Collecting stragglers is incompatible with gaps between "
                    "consecutive strides. Not collecting stragglers..."
                )
            else:
                i1 = len(obsids)
            primary_obsids.append(obsids[idx])
            for i in range(i0, i1):
                per_obsid_primary_obsids[i].append(obsids[idx])

            # skip what would have been the last iteration, because we've
            # collected the remaining obsids
            break
        # assign indices
        primary_obsids.append(obsids[idx])
        for i in range(i0, i1):
            per_obsid_primary_obsids[i].append(obsids[idx])

    return primary_obsids, per_obsid_primary_obsids


def prep_args(
    args,
    obsid,
    obsids=None,
    chunk_size="1",
    stride_length="1",
    time_centered=None,
    collect_stragglers=None,
    return_obsid_list=False,
):
    """
    Substitute mini-language in a filename/obsid.

    Parameters
    ----------
    args : str
        String containing the arguments where mini-language is
        to be substituted.
    obsid : str
        Filename/obsid to be substituted.
    obsids : list of str, optional
        Full list of obsids. Required when time-adjacent neighbors are desired.
    chunk_size : str
        Number of obs files to append to list. If set to the
        string "all", then all neighbors from that JD are added.
    stride_length : str
        Number of files to include in a stride. This interacts with
        `chunk_size` to define how arguments are generate.
    time_centered : bool, optional
        Whether the provided obsid should be in the center of the chunk.
        If True (default), returns (n_chunk - 1) // 2 on either side of obsid.
        If n_chunk is even, there will be one more obsid on the left.
        If False, returns original obsid _and_ (chunk_size - 1) following.
    collect_stragglers : bool, optional
        Whether to lump files close to the end of the list ("stragglers") into
        the previous group, or belong to their own smaller group.
    return_obsid_list : bool, optional
        Whether to return the list of obsids subtituted for the {obsid_list}
        argument in the mini-language. Only applies if {obsid_list} is present.

    Returns
    -------
    output : str
        `args` string with mini-language substitutions.
    obsid_list : list of str, optional
        The list of obsids substituted for {obsid_list}. Only returned if
        return_obsid_list is True and.

    """
    if obsids is not None:
        obsids = sort_obsids(obsids)
    basename = obsid
    args = re.sub(r"\{basename\}", basename, args)

    # also replace time-adjacent basenames if requested
    if re.search(r"\{prev_basename\}", args):
        # check that there is an adjacent obsid to substitute
        if obsids is None:
            raise ValueError(
                "when requesting time-adjacent obsids, obsids must be provided"
            )
        jd = get_jd(obsid)
        oids = sorted(
            [
                os.path.basename(os.path.abspath(o))
                for o in obsids
                if jd in os.path.basename(os.path.abspath(o))
            ]
        )
        try:
            obs_idx = oids.index(obsid)
        except ValueError:
            raise ValueError("{} not found in list of obsids".format(obsid))
        if obs_idx == 0:
            args = re.sub(r"\{prev_basename\}", "None", args)
        else:
            args = re.sub(r"\{prev_basename\}", oids[obs_idx - 1], args)

    if re.search(r"\{next_basename\}", args):
        # check that there is an adjacent obsid to substitute
        if obsids is None:
            raise ValueError(
                "when requesting time-adjacent obsids, obsids must be provided"
            )
        jd = get_jd(obsid)
        oids = sorted(
            [
                os.path.basename(os.path.abspath(o))
                for o in obsids
                if jd in os.path.basename(os.path.abspath(o))
            ]
        )
        try:
            obs_idx = oids.index(obsid)
        except ValueError:
            raise ValueError("{} not found in list of obsids".format(obsid))
        if obs_idx == len(oids) - 1:
            args = re.sub(r"\{next_basename\}", "None", args)
        else:
            args = re.sub(r"\{next_basename\}", oids[obs_idx + 1], args)

    if re.search(r"\{obsid_list\}", args):
        _, per_obsid_primary_obsids = _determine_stride_partitioning(
            obsids,
            stride_length=stride_length,
            chunk_size=chunk_size,
            time_centered=time_centered,
            collect_stragglers=collect_stragglers,
        )
        obsid_list = []
        for obs, primary_obsids in zip(obsids, per_obsid_primary_obsids):
            primary_obsids = [os.path.basename(pobs) for pobs in primary_obsids]
            if obsid in primary_obsids:
                obsid_list.append(obs)
        file_list = " ".join(obsid_list)
        args = re.sub(r"\{obsid_list\}", file_list, args)
    else:
        obsid_list = []

    if return_obsid_list:
        return args, obsid_list
    else:
        return args


def build_makeflow_from_config(
    obsids, config_file, mf_name=None, work_dir=None, **kwargs
):
    """Construct a makeflow from a config file.

    Parameters
    ----------
    obsids : list of str
        List of paths to obsids/filenames for processing.
    config_file : str
        Full path to configuration file.
    mf_name : str
        The name of the makeflow file. Defaults to "<config_file_basename>.mf"
        if not specified.
    work_dir : str
        The full path to the "work directory" where all of the wrapper scripts
        and log files will be made. Defaults to the current directory.

    Returns
    -------
    None


    Raises
    ------
    ValueError
        Raised if the config file cannot be read, or if "makeflow_type" in the
        config file is not a valid choice ("analysis" or "lstbin").

    Notes
    -----
    This function will read the "makeflow_type" entry under the "[Options]"
    header to determine if the config file specifies an "analysis" type or
    "lstbin" type, and call the appropriate funciton below.

    """
    if isinstance(config_file, str):
        # read in config file
        config = toml.load(config_file)
    else:
        raise ValueError("config must be a path to a TOML config file")

    makeflow_type = get_config_entry(config, "Options", "makeflow_type", required=True)
    if makeflow_type == "analysis":
        build_analysis_makeflow_from_config(
            obsids, config_file, mf_name=mf_name, work_dir=work_dir, **kwargs
        )
    elif makeflow_type == "lstbin":
        build_lstbin_makeflow_from_config(
            config_file, mf_name=mf_name, work_dir=work_dir, **kwargs
        )
    else:
        raise ValueError(
            "unknown makeflow_type {} specified; must be 'analysis' or 'lstbin'".format(
                makeflow_type
            )
        )

    return


def build_analysis_makeflow_from_config(
    obsids, config_file, mf_name=None, work_dir=None
):
    """Construct a makeflow file from a config file.

    Parameters
    ----------
    obsids : list of str
        A list of paths to obsids/filenames for processing.
    config_file : str
        The full path to configuration file.
    mf_name : str
        The name of makeflow file. Defaults to "<config_file_basename>.mf" if not
        specified.
    work_dir : str
        The full path to the "work directory" where all of the wrapper scripts and log
        files will be made. Defaults to the current directory.

    Returns
    -------
    None

    Raises
    ------
    ValueError
        This is raised if the SETUP entry in the workflow is specified, but is
        not the first entry. Similarly, it is raised if the TEARDOWN is in the
        workflow, but not the last entry. It is also raised if a prereq for a
        step is specified that is not in the workflow.

    Notes
    -----
    Config file structure:

    [STAGENAME]
    prereqs = STAGENAME1, STAGENAME2
    args = arg1, arg2
    ncpu = 1
    mem = 5000 (MB)


    Mini-language for replacement (example):
    "{basename}" = "zen.2458000.12345.uv"

    "{prev_basename}" and "{next_basename}" are previous and subsequent files
    adjacent to "{basename}", useful for specifying prereqs

    """
    # Make obsids abs paths
    obsids = [os.path.abspath(obsid) for obsid in obsids]

    # make a cache dictionary
    _cache_dict = {}

    # load config file
    config = toml.load(config_file)
    workflow = get_config_entry(config, "WorkFlow", "actions")
    # make workflow options uppercase
    workflow = [w.upper() for w in workflow]

    # get general options
    mandc_report = get_config_entry(config, "Options", "mandc_report", required=False)

    # make sure that SETUP and TEARDOWN are in the right spots, if they are in the workflow
    try:
        idx = workflow.index("SETUP")
    except ValueError:
        pass
    else:
        if idx != 0:
            raise ValueError("SETUP must be first entry of workflow")
    try:
        idx = workflow.index("TEARDOWN")
    except ValueError:
        pass
    else:
        if idx != len(workflow) - 1:
            raise ValueError("TEARDOWN must be last entry of workflow")

    # Check for actions that use chunk_size, make sure obsid_list is last arg
    for action in workflow:
        chunk_size = get_config_entry(config, action, "chunk_size", required=False)
        if chunk_size is not None:
            this_args = get_config_entry(config, action, "args", required=True)
            if "{obsid_list}" in this_args:
                bn_idx = this_args.index("{obsid_list}")
                if bn_idx != len(this_args) - 1:
                    raise ValueError(
                        "{obsid_list} must be the last argument for action"
                        f" {action} because chunk_size is specified."
                    )

    path_to_do_scripts = get_config_entry(config, "Options", "path_to_do_scripts")
    conda_env = get_config_entry(config, "Options", "conda_env", required=False)
    source_script = get_config_entry(config, "Options", "source_script", required=False)
    mail_user = get_config_entry(config, "Options", "mail_user", required=False)
    batch_system = get_config_entry(config, "Options", "batch_system", required=False)
    timeout = get_config_entry(config, "Options", "timeout", required=False)
    if timeout is not None:
        # check that the `timeout' command exists on the system
        try:
            subprocess.check_output(["timeout", "--help"])
        except OSError:  # pragma: no cover
            warnings.warn(
                'A value for the "timeout" option was specified,'
                " but the `timeout' command does not appear to be"
                " installed. Please install or remove the option"
                " from the config file"
            )
        timeout = timeout

    # open file for writing
    cf = os.path.basename(config_file)
    if mf_name is not None:
        fn = mf_name
    else:
        base, ext = os.path.splitext(cf)
        fn = "{0}.mf".format(base)

    # get the work directory
    if work_dir is None:
        work_dir = os.getcwd()  # pragma: no cover
    else:
        work_dir = os.path.abspath(work_dir)
    makeflowfile = os.path.join(work_dir, fn)

    # write makeflow file
    with open(makeflowfile, "w") as f:
        # add comment at top of file listing date of creation and config file name
        dt = time.strftime("%H:%M:%S on %d %B %Y")
        print("# makeflow file generated from config file {}".format(cf), file=f)
        print("# created at {}".format(dt), file=f)

        # add resource information
        base_mem = get_config_entry(config, "Options", "base_mem", required=True)
        base_cpu = get_config_entry(config, "Options", "base_cpu", required=False)
        default_queue = get_config_entry(
            config, "Options", "default_queue", required=False
        )
        if default_queue is None:
            default_queue = "hera"

        # if we have a setup step, add it here
        if "SETUP" in workflow:
            # set parent_dir to correspond to the directory of the first obsid
            abspath = os.path.abspath(obsids[0])
            parent_dir = os.path.dirname(abspath)
            filename = os.path.basename(abspath)

            infiles = []
            command = "do_SETUP.sh"
            command = os.path.join(path_to_do_scripts, command)
            infiles.append(command)
            args = get_config_entry(config, "SETUP", "args", required=False)
            if args is not None:
                if not isinstance(args, list):
                    args = [args]
                args = " ".join(list(map(str, args)))
            else:
                args = ""
            outfile = "setup.out"
            mem = get_config_entry(config, "SETUP", "mem", required=False)
            ncpu = get_config_entry(config, "SETUP", "ncpu", required=False)
            queue = get_config_entry(config, "SETUP", "queue", required=False)
            extra_options = get_config_entry(
                config, "SETUP", "extra_batch_options", required=False
            )
            if queue is None:
                queue = default_queue
            if mem is None:
                mem = base_mem
            if ncpu is None:
                if base_cpu is not None:
                    ncpu = base_cpu
            batch_options = process_batch_options(
                mem, ncpu, mail_user, queue, batch_system, extra_options
            )
            print("export BATCH_OPTIONS = {}".format(batch_options), file=f)

            # define the logfile
            logfile = re.sub(r"\.out", ".log", outfile)
            logfile = os.path.join(work_dir, logfile)

            # make a small wrapper script that will run the actual command
            # can't embed if; then statements in makeflow script
            wrapper_script = re.sub(r"\.out", ".sh", outfile)
            wrapper_script = "wrapper_{}".format(wrapper_script)
            wrapper_script = os.path.join(work_dir, wrapper_script)
            with open(wrapper_script, "w") as f2:
                print("#!/bin/bash", file=f2)
                if source_script is not None:
                    print("source {}".format(source_script), file=f2)
                if conda_env is not None:
                    print("conda activate {}".format(conda_env), file=f2)
                print("date", file=f2)
                print("cd {}".format(parent_dir), file=f2)
                if timeout is not None:
                    print("timeout {0} {1} {2}".format(timeout, command, args), file=f2)
                else:
                    print("{0} {1}".format(command, args), file=f2)
                print("if [ $? -eq 0 ]; then", file=f2)
                print("  cd {}".format(work_dir), file=f2)
                print("  touch {}".format(outfile), file=f2)
                print("else", file=f2)
                print("  mv {0} {1}".format(logfile, logfile + ".error"), file=f2)
                print("fi", file=f2)
                print("date", file=f2)
            # make file executable
            os.chmod(wrapper_script, 0o755)

            # first line lists target file to make (dummy output file), and requirements
            # second line is "build rule", which runs the shell script and makes the output file
            infiles = " ".join(infiles)
            line1 = "{0}: {1}".format(outfile, infiles)
            line2 = "\t{0} > {1} 2>&1\n".format(wrapper_script, logfile)
            print(line1, file=f)
            print(line2, file=f)

            # save outfile as prereq for first step
            setup_outfiles = [outfile]

        # main loop over actual data files
        sorted_obsids = sort_obsids(obsids, return_basenames=False)
        for obsind, obsid in enumerate(sorted_obsids):
            # get parent directory
            abspath = os.path.abspath(obsid)
            parent_dir = os.path.dirname(abspath)
            filename = os.path.basename(abspath)

            # loop over actions for this obsid
            for ia, action in enumerate(workflow):
                if action == "SETUP" or action == "TEARDOWN":
                    continue
                prereqs = get_config_entry(config, action, "prereqs", required=False)
                stride_length = get_config_entry(
                    config,
                    action,
                    "stride_length",
                    required=False,
                    total_length=len(obsids),
                )
                prereq_chunk_size = get_config_entry(
                    config,
                    action,
                    "prereq_chunk_size",
                    required=False,
                )
                chunk_size = get_config_entry(
                    config,
                    action,
                    "chunk_size",
                    required=False,
                    total_length=len(obsids),
                )
                time_centered = get_config_entry(
                    config, action, "time_centered", required=False
                )
                collect_stragglers = get_config_entry(
                    config, action, "collect_stragglers", required=False
                )

                key1 = action + "_primary_obsids"
                key2 = action + "_per_obsid_primary_obsids"
                if key1 not in _cache_dict.keys():
                    (
                        primary_obsids,
                        per_obsid_primary_obsids,
                    ) = _determine_stride_partitioning(
                        sorted_obsids,
                        stride_length=stride_length,
                        chunk_size=chunk_size,
                        time_centered=time_centered,
                        collect_stragglers=collect_stragglers,
                    )
                    _cache_dict[key1] = primary_obsids
                    _cache_dict[key2] = per_obsid_primary_obsids
                else:
                    # fetch items from cache dict
                    primary_obsids = _cache_dict[key1]
                    per_obsid_primary_obsids = _cache_dict[key2]

                if obsid not in primary_obsids:
                    continue

                # start list of input files
                infiles = []

                # add command to infile list
                # this implicitly checks that do_{STAGENAME}.sh script exists
                command = "do_{}.sh".format(action)
                command = os.path.join(path_to_do_scripts, command)
                infiles.append(command)

                # add setup outfile to input requirements
                if "SETUP" in workflow and ia > 0:
                    # add setup to list of prereqs
                    for of in setup_outfiles:
                        infiles.append(of)

                # make argument list
                args = get_config_entry(config, action, "args", required=False)
                if not isinstance(args, list):
                    args = [args]
                args = " ".join(list(map(str, args)))

                # make outfile name
                outfiles = make_outfile_name(filename, action)

                # get processing options
                mem = get_config_entry(config, action, "mem", required=False)
                ncpu = get_config_entry(config, action, "ncpu", required=False)
                queue = get_config_entry(config, action, "queue", required=False)
                extra_options = get_config_entry(
                    config, action, "extra_batch_options", required=False
                )
                if mem is None:
                    mem = base_mem
                if ncpu is None:
                    if base_cpu is not None:
                        ncpu = base_cpu
                if queue is None:
                    queue = default_queue
                batch_options = process_batch_options(
                    mem, ncpu, mail_user, queue, batch_system, extra_options
                )
                print("export BATCH_OPTIONS = {}".format(batch_options), file=f)

                # make rules
                if prereqs is not None:
                    if not isinstance(prereqs, list):
                        prereqs = [prereqs]

                    for prereq in prereqs:
                        try:
                            workflow.index(prereq)
                        except ValueError:
                            raise ValueError(
                                "Prereq {0} for action {1} not found in main "
                                "workflow".format(prereq, action)
                            )
                        # add neighbors
                        prev_neighbors = make_chunk_list(
                            filename,
                            prereq,
                            obsids,
                            chunk_size=prereq_chunk_size,
                            time_centered=time_centered,
                            stride_length=stride_length,
                            collect_stragglers=collect_stragglers,
                        )
                        curr_neighbors = make_chunk_list(
                            filename,
                            prereq,
                            obsids,
                            chunk_size=chunk_size,
                            time_centered=time_centered,
                            stride_length=stride_length,
                            collect_stragglers=collect_stragglers,
                        )
                        all_neighbors = prev_neighbors + curr_neighbors
                        pr_outfiles = []
                        key = prereq + "_per_obsid_primary_obsids"
                        per_obsid_primary_obsids = _cache_dict[key]
                        for oi, obs in enumerate(obsids):
                            if os.path.basename(obs) in all_neighbors:
                                for primary_obsid in per_obsid_primary_obsids[oi]:
                                    if primary_obsid not in pr_outfiles:
                                        pr_outfiles.append(primary_obsid)
                        pr_outfiles = [
                            make_outfile_name(pr_o, prereq)[0] for pr_o in pr_outfiles
                        ]

                        for of in pr_outfiles:
                            infiles.append(os.path.basename(of))

                # replace '{basename}' with actual filename
                prepped_args, obsid_list = prep_args(
                    args,
                    filename,
                    obsids=obsids,
                    chunk_size=chunk_size,
                    stride_length=stride_length,
                    time_centered=time_centered,
                    collect_stragglers=collect_stragglers,
                    return_obsid_list=True,
                )
                # cast obsid list to string for later
                if len(obsid_list) > 1:
                    obsid_list_str = " ".join(obsid_list)

                for outfile in outfiles:
                    # make logfile name
                    # logfile will capture stdout and stderr
                    logfile = re.sub(r"\.out", ".log", outfile)
                    logfile = os.path.join(work_dir, logfile)

                    # make a small wrapper script that will run the actual command
                    # can't embed if; then statements in makeflow script
                    wrapper_script = re.sub(r"\.out", ".sh", outfile)
                    wrapper_script = "wrapper_{}".format(wrapper_script)
                    wrapper_script = os.path.join(work_dir, wrapper_script)
                    with open(wrapper_script, "w") as f2:
                        print("#!/bin/bash", file=f2)
                        if source_script is not None:
                            print("source {}".format(source_script), file=f2)
                        if conda_env is not None:
                            print("conda activate {}".format(conda_env), file=f2)
                        print("date", file=f2)
                        print("cd {}".format(parent_dir), file=f2)
                        if mandc_report:
                            if len(obsid_list) > 1:
                                print(
                                    f"add_rtp_process_event.py {filename} {action} "
                                    f"started --file_list {obsid_list_str}",
                                    file=f2,
                                )
                                print(
                                    f"add_rtp_task_jobid.py {filename} {action} "
                                    f"$SLURM_JOB_ID --file_list {obsid_list_str}",
                                    file=f2,
                                )
                            else:
                                print(
                                    f"add_rtp_process_event.py {filename} {action} "
                                    "started",
                                    file=f2,
                                )
                                print(
                                    f"add_rtp_task_jobid.py {filename} {action} "
                                    "$SLURM_JOB_ID",
                                    file=f2,
                                )
                        if timeout is not None:
                            print(
                                "timeout {0} {1} {2}".format(
                                    timeout, command, prepped_args
                                ),
                                file=f2,
                            )
                        else:
                            print("{0} {1}".format(command, prepped_args), file=f2)
                        print("if [ $? -eq 0 ]; then", file=f2)
                        if mandc_report:
                            if len(obsid_list) > 1:
                                print(
                                    f"  add_rtp_process_event.py {filename} {action} "
                                    f"finished --file_list {obsid_list_str}",
                                    file=f2,
                                )
                            else:
                                print(
                                    f"  add_rtp_process_event.py {filename} {action} "
                                    "finished",
                                    file=f2,
                                )
                        print("  cd {}".format(work_dir), file=f2)
                        print("  touch {}".format(outfile), file=f2)
                        print("else", file=f2)
                        if mandc_report:
                            if len(obsid_list) > 1:
                                print(
                                    f"  add_rtp_process_event.py {filename} {action} "
                                    f"error --file_list {obsid_list_str}",
                                    file=f2,
                                )
                            else:
                                print(
                                    f"  add_rtp_process_event.py {filename} {action} "
                                    "error",
                                    file=f2,
                                )
                        print(
                            "  mv {0} {1}".format(logfile, logfile + ".error"), file=f2
                        )
                        print("fi", file=f2)
                        print("date", file=f2)
                    # make file executable
                    os.chmod(wrapper_script, 0o755)

                    # first line lists target file to make (dummy output file), and requirements
                    # second line is "build rule", which runs the shell script and makes the output file
                    infiles = " ".join(infiles)
                    line1 = "{0}: {1}".format(outfile, infiles)
                    line2 = "\t{0} > {1} 2>&1\n".format(wrapper_script, logfile)
                    print(line1, file=f)
                    print(line2, file=f)

        # if we have a teardown step, add it here
        if "TEARDOWN" in workflow:
            # set parent_dir to correspond to the directory of the last obsid
            abspath = os.path.abspath(obsids[-1])
            parent_dir = os.path.dirname(abspath)
            filename = os.path.basename(abspath)

            # assume that we wait for all other steps of the pipeline to finish
            infiles = []
            command = "do_TEARDOWN.sh"
            command = os.path.join(path_to_do_scripts, command)
            infiles.append(command)

            # add the final outfiles for the last per-file step for all obsids
            action = workflow[-2]
            for obsid in obsids:
                abspath = os.path.abspath(obsid)
                parent_dir = os.path.dirname(abspath)
                filename = os.path.basename(abspath)

                # get primary obsids for 2nd-to-last step
                stride_length = get_config_entry(
                    config,
                    action,
                    "stride_length",
                    required=False,
                    total_length=len(obsids),
                )
                prereq_chunk_size = get_config_entry(
                    config,
                    action,
                    "prereq_chunk_size",
                    required=False,
                )
                chunk_size = get_config_entry(
                    config,
                    action,
                    "chunk_size",
                    required=False,
                    total_length=len(obsids),
                )
                time_centered = get_config_entry(
                    config, action, "time_centered", required=False
                )
                collect_stragglers = get_config_entry(
                    config, action, "collect_stragglers", required=False
                )

                key1 = action + "_primary_obsids"
                key2 = action + "_per_obsid_primary_obsids"
                if key1 not in _cache_dict.keys():
                    (
                        primary_obsids,
                        per_obsid_primary_obsids,
                    ) = _determine_stride_partitioning(
                        sorted_obsids,
                        stride_length=stride_length,
                        chunk_size=chunk_size,
                        time_centered=time_centered,
                        collect_stragglers=collect_stragglers,
                    )
                else:
                    # fetch items from cache dict
                    primary_obsids = _cache_dict[key1]
                    per_obsid_primary_obsids = _cache_dict[key2]

                for oi_list in per_obsid_primary_obsids:
                    for oi in oi_list:
                        oi = os.path.basename(oi)
                        infiles.extend(make_outfile_name(oi, action))
                infiles = list(set(infiles))

            args = get_config_entry(config, "TEARDOWN", "args", required=False)
            if args is not None:
                if not isinstance(args, list):
                    args = [args]
                args = " ".join(list(map(str, args)))
            else:
                args = ""
            outfile = "teardown.out"
            mem = get_config_entry(config, "TEARDOWN", "mem", required=False)
            ncpu = get_config_entry(config, "TEARDOWN", "ncpu", required=False)
            queue = get_config_entry(config, "TEARDOWN", "queue", required=False)
            extra_options = get_config_entry(
                config, "TEARDOWN", "extra_batch_options", required=False
            )
            if mem is None:
                mem = base_mem
            if ncpu is None:
                if base_cpu is not None:
                    ncpu = base_cpu
            if queue is None:
                queue = default_queue
            batch_options = process_batch_options(
                mem, ncpu, mail_user, queue, batch_system, extra_options
            )
            print("export BATCH_OPTIONS = {}".format(batch_options), file=f)

            # define the logfile
            logfile = re.sub(r"\.out", ".log", outfile)
            logfile = os.path.join(work_dir, logfile)

            # make a small wrapper script that will run the actual command
            # can't embed if; then statements in makeflow script
            wrapper_script = re.sub(r"\.out", ".sh", outfile)
            wrapper_script = "wrapper_{}".format(wrapper_script)
            wrapper_script = os.path.join(work_dir, wrapper_script)
            with open(wrapper_script, "w") as f2:
                print("#!/bin/bash", file=f2)
                if source_script is not None:
                    print("source {}".format(source_script), file=f2)
                if conda_env is not None:
                    print("conda activate {}".format(conda_env), file=f2)
                print("date", file=f2)
                print("cd {}".format(parent_dir), file=f2)
                if timeout is not None:
                    print(
                        "timeout {0} {1} {2}".format(timeout, command, prepped_args),
                        file=f2,
                    )
                else:
                    print("{0} {1}".format(command, prepped_args), file=f2)
                print("if [ $? -eq 0 ]; then", file=f2)
                print("  cd {}".format(work_dir), file=f2)
                print("  touch {}".format(outfile), file=f2)
                print("else", file=f2)
                print("  mv {0} {1}".format(logfile, logfile + ".error"), file=f2)
                print("fi", file=f2)
                print("date", file=f2)
            # make file executable
            os.chmod(wrapper_script, 0o755)

            # first line lists target file to make (dummy output file), and requirements
            # second line is "build rule", which runs the shell script and makes the output file
            infiles = " ".join(infiles)
            line1 = "{0}: {1}".format(outfile, infiles)
            line2 = "\t{0} > {1} 2>&1\n".format(wrapper_script, logfile)
            print(line1, file=f)
            print(line2, file=f)

    return


def build_lstbin_makeflow_from_config(
    config_file, mf_name=None, work_dir=None, **kwargs
):
    """Construct an LST-binning makeflow file from input data and a config_file.

    Parameters
    ----------
    config_file : str
        Full path to config file containing options.
    mf_name : str
        The name of makeflow file. Defaults to "<config_file_basename>.mf" if not
        specified.

    Returns
    -------
    None


    Notes
    -----
    The major difference between this function and the one above is the use of
    the `config_lst_bin_files` function from hera_cal, which is used to
    determine the number of output files, which are parallelized over in the
    makeflow.

    """
    # import hera_cal
    from hera_cal import lstbin

    # read in config file
    config = toml.load(config_file)
    cf = os.path.basename(config_file)

    # get LSTBIN arguments
    lstbin_args = get_config_entry(config, "LSTBIN", "args", required=False)

    # set output_file_select to None
    config["LSTBIN_OPTS"]["output_file_select"] = str("None")

    # get general options
    path_to_do_scripts = get_config_entry(config, "Options", "path_to_do_scripts")
    conda_env = get_config_entry(config, "Options", "conda_env", required=False)
    source_script = get_config_entry(config, "Options", "source_script", required=False)
    batch_system = get_config_entry(config, "Options", "batch_system", required=False)
    timeout = get_config_entry(config, "Options", "timeout", required=False)
    if timeout is not None:
        # check that the `timeout' command exists on the system
        try:
            subprocess.check_output(["timeout", "--help"])
        except OSError:  # pragma: no cover
            warnings.warn(
                'A value for the "timeout" option was specified,'
                " but the `timeout' command does not appear to be"
                " installed. Please install or remove the option"
                " from the config file"
            )

    # open file for writing
    if mf_name is not None:
        fn = mf_name
    else:
        base, ext = os.path.splitext(cf)
        fn = "{0}.mf".format(base)

    # determine whether or not to parallelize
    parallelize = get_config_entry(config, "LSTBIN_OPTS", "parallelize", required=True)
    if "parent_dir" in kwargs:
        parent_dir = kwargs["parent_dir"]
    else:
        parent_dir = get_config_entry(
            config, "LSTBIN_OPTS", "parent_dir", required=True
        )
    if work_dir is None:
        work_dir = parent_dir
    makeflowfile = os.path.join(work_dir, fn)

    # define command
    command = "do_LSTBIN.sh"
    command = os.path.join(path_to_do_scripts, command)

    # write makeflow file
    with open(makeflowfile, "w") as f:
        # add comment at top of file listing date of creation and config file name
        dt = time.strftime("%H:%M:%S on %d %B %Y")
        print("# makeflow file generated from config file {}".format(cf), file=f)
        print("# created at {}".format(dt), file=f)

        # add resource information
        base_mem = get_config_entry(config, "Options", "base_mem", required=True)
        base_cpu = get_config_entry(config, "Options", "base_cpu", required=False)
        mail_user = get_config_entry(config, "Options", "mail_user", required=False)
        default_queue = get_config_entry(
            config, "Options", "default_queue", required=False
        )
        if default_queue is None:
            default_queue = "hera"
        batch_options = process_batch_options(
            base_mem, base_cpu, mail_user, default_queue, batch_system
        )
        print("export BATCH_OPTIONS = {}".format(batch_options), file=f)

<<<<<<< HEAD

        datafiles = get_lstbin_datafiles(config)
=======
        # get data files
        datafiles = get_config_entry(
            config, "LSTBIN_OPTS", "data_files", required=False
        )

        if datafiles is None:
            # These are only required if datafiles wasn't specified specifically.
            datadir = get_config_entry(config, "LSTBIN_OPTS", "datadir", required=True)
            nightdirs = get_config_entry(
                config, "LSTBIN_OPTS", "nightdirs", required=True
            )
            extension = get_config_entry(
                config, "LSTBIN_OPTS", "extension", required=True
            )
            label = get_config_entry(config, "LSTBIN_OPTS", "label", required=True)
            sd = get_config_entry(config, "LSTBIN_OPTS", "sd", required=True)
            jdglob = get_config_entry(
                config, "LSTBIN_OPTS", "jdglob", required=False, default="*"
            )

            if label:
                label += "."

            datafiles = []
            for nd in nightdirs:
                datafiles.append(f"{datadir}/{nd}/zen.{jdglob}.{sd}.{label}{extension}")

        # encapsulate in double quotes
        datafiles = [
            "'{}'".format(
                '"{}"'.format(os.path.join(parent_dir, df.strip('"').strip("'")))
            )
            for df in datafiles
        ]
>>>>>>> e0769003

        # get number of output files
        if parallelize:
            # get LST-specific config options
            dlst = get_config_entry(config, "LSTBIN_OPTS", "dlst", required=True)
            if dlst == "None":
                dlst = None
            else:
                dlst = float(dlst)
            lst_start = float(
                get_config_entry(config, "LSTBIN_OPTS", "lst_start", required=True)
            )
            lst_width = get_config_entry(
                config, "LSTBIN_OPTS", "lst_width", required=False, default=2 * math.pi
            )

            ntimes_per_file = int(
                get_config_entry(
                    config, "LSTBIN_OPTS", "ntimes_per_file", required=True
                )
            )

            # pre-process files to determine the number of output files
            _datafiles = [
                sorted(glob.glob(df.strip("'").strip('"'))) for df in datafiles
            ]

            output = lstbin.config_lst_bin_files(
                _datafiles,
                dlst=dlst,
                lst_start=lst_start,
                lst_width=lst_width,
                ntimes_per_file=ntimes_per_file,
            )
            nfiles = len(output[2])
        else:
            nfiles = 1

        # loop over output files
        for output_file_index in range(nfiles):
            # if parallize, update output_file_select
            if parallelize:
                config["LSTBIN_OPTS"]["output_file_select"] = str(output_file_index)

            # make outfile list
            outfile = f"lstbin_outfile_{output_file_index}.LSTBIN.out"

            # get args list for lst-binning step
            _args = [
                get_config_entry(config, "LSTBIN_OPTS", a, required=True)
                for a in lstbin_args
            ]
            args = []
            for a in _args:
                args.append(str(a))

            # extend datafiles
            args.extend(datafiles)

            # turn into string
            args = " ".join(args)

            # make logfile name
            # logfile will capture stdout and stderr
            logfile = re.sub(r"\.out", ".log", outfile)
            logfile = os.path.join(work_dir, logfile)

            # make a small wrapper script that will run the actual command
            # can't embed if; then statements in makeflow script
            wrapper_script = re.sub(r"\.out", ".sh", outfile)
            wrapper_script = "wrapper_{}".format(wrapper_script)
            wrapper_script = os.path.join(work_dir, wrapper_script)
            with open(wrapper_script, "w") as f2:
                print("#!/bin/bash", file=f2)
                if source_script is not None:
                    print("source {}".format(source_script), file=f2)
                if conda_env is not None:
                    print("conda activate {}".format(conda_env), file=f2)
                print("date", file=f2)
                print("cd {}".format(parent_dir), file=f2)
                if timeout is not None:
                    print(
                        "timeout {0} {1} {2}".format(timeout, command, args),
                        file=f2,
                    )
                else:
                    print("{0} {1}".format(command, args), file=f2)
                print("if [ $? -eq 0 ]; then", file=f2)
                print("  cd {}".format(work_dir), file=f2)
                print("  touch {}".format(outfile), file=f2)
                print("else", file=f2)
                print("  mv {0} {1}".format(logfile, logfile + ".error"), file=f2)
                print("fi", file=f2)
                print("date", file=f2)
            # make file executable
            os.chmod(wrapper_script, 0o755)

            # first line lists target file to make (dummy output file), and requirements
            # second line is "build rule", which runs the shell script and makes the output file
            line1 = "{0}: {1}".format(outfile, command)
            line2 = "\t{0} > {1} 2>&1\n".format(wrapper_script, logfile)
            print(line1, file=f)
            print(line2, file=f)

        # Write the toml config to the output directory.
        outdir = get_config_entry(config, "LSTBIN_OPTS", "outdir", required=True)
        shutil.copy2(config_file, outdir + "/lstbin-config.toml")

        # Also write the conda_env export to the LSTbin dir
        if conda_env is not None:
            os.system(
                f"conda env export -n {conda_env} --file {outdir}/environment.yaml"
            )

    return


def clean_wrapper_scripts(work_dir):
    """Clean up wrapper scripts from work directory.

    This script removes any files in the specified directory that begin with
    "wrapper_", which is how the scripts are named in the
    'build_makeflow_from_config' function above.  It also removes files that end
    in ".wrapper", which is how makeflow labels wrapper scripts for batch
    processing.

    Parameters
    ----------
    work_dir : str
        The full path to the work directory.

    Returns
    -------
    None

    """
    # list files in work directory
    files = os.listdir(work_dir)
    wrapper_files = [
        fn for fn in files if fn[:8] == "wrapper_" or fn[-8:] == ".wrapper"
    ]

    # remove files; assumes individual files (and not directories)
    for fn in wrapper_files:
        abspath = os.path.join(work_dir, fn)
        os.remove(abspath)

    return


def clean_output_files(work_dir):
    """Clean up output files from work directory.

    The pipeline process uses empty files ending in '.out' to mark task
    completion. This script removes such files, since they are unnecessary once
    the pipeline is completed.

    Parameters
    ----------
    work_dir : str
        The full path to the work directory.

    Returns
    -------
    None

    """
    # list files in work directory
    files = os.listdir(work_dir)
    output_files = [fn for fn in files if fn[-4:] == ".out"]

    # remove files; assumes individual files (and not directories)
    for fn in output_files:
        abspath = os.path.join(work_dir, fn)
        os.remove(abspath)

    return


def consolidate_logs(
    work_dir, output_fn, overwrite=False, remove_original=True, zip_file=False
):
    """Combine logs from a makeflow run into a single file.

    This function will combine the log files from a makeflow execution into a
    single file.  It also provides the option of zipping the resulting file, to
    save space.

    Parameters
    ----------
    work_dir : str
        The full path to the work directory.
    output_fn : str
        The full path to the desired output file.
    overwrite : bool
        Controls wheter to overwrite the named `output_fn` if it exists.
    remove_original : bool
        Controls whether to remove original individual logs.
    zip_file : bool
        Controls whether to zip the resulting file.

    Returns
    -------
    None

    Raises
    ------
    IOError
        This is raised if the specified output file exists, and overwrite=False.

    """
    # Check to see if output file already exists.
    # Note we need to check if this file exists, even when zip_file=True, since we use the standard
    # file as an intermediary before zipping, then removed.
    if os.path.exists(output_fn):
        if overwrite:
            print("Overwriting output file {}".format(output_fn))
            os.remove(output_fn)
        else:
            raise IOError(
                "Error: output file {} found; set overwrite=True to overwrite".format(
                    output_fn
                )
            )
    # also check for the zipped file if it exists when we specify zip_file
    if zip_file:
        gzip_fn = output_fn + ".gz"
        if os.path.exists(gzip_fn):
            if overwrite:
                print("Overwriting output file {}".format(gzip_fn))
                os.remove(gzip_fn)
            else:
                raise IOError(
                    "Error: output file {} found; set overwrite=True to overwrite".format(
                        gzip_fn
                    )
                )

    # list log files in work directory; assumes the ".log" suffix
    files = os.listdir(work_dir)
    log_files = [fn for fn in sorted(files) if fn[-4:] == ".log"]

    # write log file
    # echos original log filename, then adds a linebreak for separation
    with open(output_fn, "w") as f:
        for fn in log_files:
            f.write(fn + "\n")
            abspath = os.path.join(work_dir, fn)
            with open(abspath, "r") as f2:
                f.write(f2.read())
            f.write("\n")

    if remove_original:
        for fn in log_files:
            abspath = os.path.join(work_dir, fn)
            os.remove(abspath)

    if zip_file:
        # use gzip lib to compress
        with open(output_fn, "rb") as f_in, gzip.open(gzip_fn, "wb") as f_out:
            shutil.copyfileobj(f_in, f_out)
        # remove original file
        os.remove(output_fn)

    return

def get_lstbin_datafiles(config):
    """Determine the datafiles for use in LST-binning makeflow."""
    # get data files
    datafiles = get_config_entry(config, "LSTBIN_OPTS", "data_files", required=False)

    if datafiles is None:
        # These are only required if datafiles wasn't specified specifically.
        datadir = get_config_entry(config, "LSTBIN_OPTS", 'datadir', required=True)
        nightdirs = get_config_entry(config, "LSTBIN_OPTS", 'nightdirs', required=True)
        extension = get_config_entry(config, "LSTBIN_OPTS", 'extension', required=True)
        label = get_config_entry(config, "LSTBIN_OPTS", 'label', required=True)
        sd = get_config_entry(config, "LSTBIN_OPTS", 'sd', required=True)
        jdglob = get_config_entry(config, "LSTBIN_OPTS", 'jdglob', required=False, default='*')

        if label:
            label += "."

        datafiles = []
        for nd in nightdirs:
            datafiles.append(
                f"{datadir}/{nd}/zen.{jdglob}.{sd}.{label}{extension}"
            )

    # encapsulate in double quotes
    return [
        "'{}'".format(
            '"{}"'.format(os.path.join(parent_dir, df.strip('"').strip("'")))
        )
        for df in datafiles
    ]<|MERGE_RESOLUTION|>--- conflicted
+++ resolved
@@ -1429,45 +1429,7 @@
         )
         print("export BATCH_OPTIONS = {}".format(batch_options), file=f)
 
-<<<<<<< HEAD
-
         datafiles = get_lstbin_datafiles(config)
-=======
-        # get data files
-        datafiles = get_config_entry(
-            config, "LSTBIN_OPTS", "data_files", required=False
-        )
-
-        if datafiles is None:
-            # These are only required if datafiles wasn't specified specifically.
-            datadir = get_config_entry(config, "LSTBIN_OPTS", "datadir", required=True)
-            nightdirs = get_config_entry(
-                config, "LSTBIN_OPTS", "nightdirs", required=True
-            )
-            extension = get_config_entry(
-                config, "LSTBIN_OPTS", "extension", required=True
-            )
-            label = get_config_entry(config, "LSTBIN_OPTS", "label", required=True)
-            sd = get_config_entry(config, "LSTBIN_OPTS", "sd", required=True)
-            jdglob = get_config_entry(
-                config, "LSTBIN_OPTS", "jdglob", required=False, default="*"
-            )
-
-            if label:
-                label += "."
-
-            datafiles = []
-            for nd in nightdirs:
-                datafiles.append(f"{datadir}/{nd}/zen.{jdglob}.{sd}.{label}{extension}")
-
-        # encapsulate in double quotes
-        datafiles = [
-            "'{}'".format(
-                '"{}"'.format(os.path.join(parent_dir, df.strip('"').strip("'")))
-            )
-            for df in datafiles
-        ]
->>>>>>> e0769003
 
         # get number of output files
         if parallelize:
