--- conflicted
+++ resolved
@@ -12,10 +12,7 @@
 import warnings
 import glob
 import toml
-<<<<<<< HEAD
-=======
 from pathlib import Path
->>>>>>> 6f1c3a53
 import math
 
 
@@ -1435,55 +1432,7 @@
             base_mem, base_cpu, mail_user, default_queue, batch_system
         )
         print("export BATCH_OPTIONS = {}".format(batch_options), file=f)
-
-<<<<<<< HEAD
-        # get data files
-        datafiles = get_config_entry(config, "LSTBIN_OPTS", "data_files", required=True)
-        # encapsulate in double quotes
-        datafiles = [
-            "'{}'".format(
-                '"{}"'.format(os.path.join(parent_dir, df.strip('"').strip("'")))
-            )
-            for df in datafiles
-        ]
-
-        # get number of output files
-        if parallelize:
-            # get LST-specific config options
-            dlst = get_config_entry(config, "LSTBIN_OPTS", "dlst", required=True)
-            if dlst == "None":
-                dlst = None
-            else:
-                dlst = float(dlst)
-            lst_start = float(
-                get_config_entry(config, "LSTBIN_OPTS", "lst_start", required=True)
-            )
-            lst_width = get_config_entry(
-                config, "LSTBIN_OPTS", "lst_width", required=False, default=2 * math.pi
-            )
-
-            ntimes_per_file = int(
-                get_config_entry(
-                    config, "LSTBIN_OPTS", "ntimes_per_file", required=True
-                )
-            )
-
-            # pre-process files to determine the number of output files
-            _datafiles = [
-                sorted(glob.glob(df.strip("'").strip('"'))) for df in datafiles
-            ]
-
-            output = lstbin.config_lst_bin_files(
-                _datafiles,
-                dlst=dlst,
-                lst_start=lst_start,
-                lst_width=lst_width,
-                ntimes_per_file=ntimes_per_file,
-            )
-            nfiles = len(output[2])
-        else:
-            nfiles = 1
-=======
+        
         datafiles = get_lstbin_datafiles(config)
 
         print("Searching for files in the following globs: ")
@@ -1517,7 +1466,6 @@
         print(f"Created lstbin config file at {lstbin_config_file}.")
 
         nfiles = len(file_config["matched_files"]) if parallelize else 1
->>>>>>> 6f1c3a53
 
         # loop over output files
         for output_file_index in range(nfiles):
