[Options]
makeflow_type = "analysis"
path_to_do_scripts = "/users/heramgr/hera_software/hera_opm/pipelines/h1c/idr2/v2/task_scripts"
source_script = "~/.bashrc"
conda_env = "hera3"
ex_ants_path = "/users/heramgr/hera_software/hera_opm/pipelines/h1c/idr2/v2/bad_ants"
base_mem = 8000
base_cpu = 1
timeout = "24h"
pbs_mail_user = "plaplant@sas.upenn.edu"

[REDCAL_OPTS]
ant_z_thresh = 4.0
solar_horizon = 0.0
nInt_to_load = 8
flag_nchan_low = 50
flag_nchan_high = 50
min_bl_cut = 15
max_bl_cut = 90

[ABSCAL_OPTS]
model_files_glob = "'/lustre/aoc/projects/hera/nkern/idr3_abscal_models/full_model/zen.2458042.*.HH.uvRXLS.uvh5'"
nInt_to_load = 6
min_bl_cut = 1.0
max_bl_cut = 100.0
phs_max_iter = 100
phs_conv_crit = 1e-6
edge_cut = 100

[XRFI_OPTS]
kt_size = 8
kf_size = 8
sig_init = 5.0
sig_adj = 2.0
freq_threshold = 0.35
time_threshold = 0.5

[CAL_SMOOTH_OPTS]
freq_scale = 10
time_scale = 1800
tol = 1e-6
filter_mode = "rect"
window = "tukey"
maxiter = 100
alpha = 0.3
freq_threshold = 0.35
time_threshold = 0.5
ant_threshold = 0.5

[DELAY_OPTS]
partial_load_Nbls = 100
standoff = 15
horizon = 1
tol = 1e-9
window = "tukey"
skip_wgt = 0.1
maxiter = 100
alpha = 0.5

[REFLECTIONS_OPTS]
time_avg = "False"
dly_ranges = "1000,1500" # note, no space is the correct syntax
window = "tukey"
alpha = 0.2
tol = 1e-7
gain = 1e-1
maxiter = 100
skip_wgt = 0.1
edgecut_low = 100
edgecut_hi = 75
zeropad = 512
min_dly = 500
opt_maxiter = 10
opt_method = "BFGS"
opt_tol = 1e-3

[IMAGING_OPTS]
casa = "/home/casa/packages/RHEL7/release/casa-release-5.1.0-68/bin/casa"
casa_imaging_scripts = "/users/heramgr/hera_software/casa_imaging/scripts"
calibration = "smooth_abs.calfits"

############################################################################################################

[WorkFlow]
actions = ["EXTRACT_AUTOS", "REDCAL", "FIRSTCAL_METRICS", "ABSCAL", "XRFI", "CAL_SMOOTH", "DELAY", "NOISE", "REFLECTIONS", "IMAGING"]

[EXTRACT_AUTOS]
args = ["{basename}"]

[REDCAL]
args = ["{basename}", "${Options:ex_ants_path}", "${REDCAL_OPTS:ant_z_thresh}",
        "${REDCAL_OPTS:solar_horizon}", "${REDCAL_OPTS:flag_nchan_low}",
        "${REDCAL_OPTS:flag_nchan_high}", "${REDCAL_OPTS:nInt_to_load}",
        "${REDCAL_OPTS:min_bl_cut}", "${REDCAL_OPTS:max_bl_cut}"]

[FIRSTCAL_METRICS]
prereqs = "REDCAL"
args = "{basename}"

[ABSCAL]
prereqs = "REDCAL"
args = ["{basename}", "${ABSCAL_OPTS:model_files_glob}", "${ABSCAL_OPTS:nInt_to_load}",
        "${ABSCAL_OPTS:min_bl_cut}", "${ABSCAL_OPTS:max_bl_cut}", "${ABSCAL_OPTS:phs_max_iter}",
        "${ABSCAL_OPTS:phs_conv_crit}", "${ABSCAL_OPTS:edge_cut}"]

[XRFI]
prereqs = "ABSCAL"
<<<<<<< HEAD
mem = 32000  #TODO: lower this
=======
mem = 32000
>>>>>>> bbbf9e5e
args = ["{basename}", "${XRFI_OPTS:kt_size}", "${XRFI_OPTS:kf_size}", "${XRFI_OPTS:sig_init}",
        "${XRFI_OPTS:sig_adj}", "${XRFI_OPTS:freq_threshold}", "${XRFI_OPTS:time_threshold}"]

[CAL_SMOOTH]
prereqs = "XRFI"
time_prereqs = "XRFI"
n_time_neighbors = "all"
mem = 32000
args = ["{basename}", "${CAL_SMOOTH_OPTS:freq_scale}", "${CAL_SMOOTH_OPTS:time_scale}",
        "${CAL_SMOOTH_OPTS:tol}", "${CAL_SMOOTH_OPTS:filter_mode}", "${CAL_SMOOTH_OPTS:window}",
        "${CAL_SMOOTH_OPTS:maxiter}", "${CAL_SMOOTH_OPTS:alpha}", "${CAL_SMOOTH_OPTS:freq_threshold}",
        "${CAL_SMOOTH_OPTS:time_threshold}", "${CAL_SMOOTH_OPTS:ant_threshold}"]

[DELAY]
prereqs = "CAL_SMOOTH"
time_prereqs = "CAL_SMOOTH"
n_time_neighbors = "all"
args = ["{basename}", "${DELAY_OPTS:partial_load_Nbls}", "${DELAY_OPTS:standoff}",
        "${DELAY_OPTS:horizon}", "${DELAY_OPTS:tol}", "${DELAY_OPTS:window}",
        "${DELAY_OPTS:skip_wgt}", "${DELAY_OPTS:maxiter}", "${DELAY_OPTS:alpha}"]

[NOISE]
prereqs = "CAL_SMOOTH"
time_prereqs = "CAL_SMOOTH"
n_time_neighbors = "all"
args = ["{basename}"]

[REFLECTIONS]
prereqs = "CAL_SMOOTH"
time_prereqs = "CAL_SMOOTH"
n_time_neighbors = "all"
args = ["{basename}", "${REFLECTIONS_OPTS:dly_ranges}", "${REFLECTIONS_OPTS:window}", "${REFLECTIONS_OPTS:alpha}",
        "${REFLECTIONS_OPTS:tol}", "${REFLECTIONS_OPTS:gain}", "${REFLECTIONS_OPTS:maxiter}",
        "${REFLECTIONS_OPTS:skip_wgt}", "${REFLECTIONS_OPTS:edgecut_low}", "${REFLECTIONS_OPTS:edgecut_hi}",
        "${REFLECTIONS_OPTS:zeropad}", "${REFLECTIONS_OPTS:min_dly}", "${REFLECTIONS_OPTS:time_avg}",
        "${REFLECTIONS_OPTS:opt_maxiter}", "${REFLECTIONS_OPTS:opt_method}", "${REFLECTIONS_OPTS:opt_tol}"]

[IMAGING]
prereqs = "CAL_SMOOTH"
time_prereqs = "CAL_SMOOTH"
n_time_neighbors = "all"
mem = 32000
args = ["{basename}", "${IMAGING_OPTS:casa}", "${IMAGING_OPTS:casa_imaging_scripts}", "${IMAGING_OPTS:calibration}"]<|MERGE_RESOLUTION|>--- conflicted
+++ resolved
@@ -105,11 +105,7 @@
 
 [XRFI]
 prereqs = "ABSCAL"
-<<<<<<< HEAD
-mem = 32000  #TODO: lower this
-=======
 mem = 32000
->>>>>>> bbbf9e5e
 args = ["{basename}", "${XRFI_OPTS:kt_size}", "${XRFI_OPTS:kf_size}", "${XRFI_OPTS:sig_init}",
         "${XRFI_OPTS:sig_adj}", "${XRFI_OPTS:freq_threshold}", "${XRFI_OPTS:time_threshold}"]
 
